import os

from typing import List, Optional

import torch
import torch.distributed as torch_distrib
from torch import nn
from torch.nn.parallel import DistributedDataParallel

from pytorch_lightning import LightningModule
from pytorch_lightning import _logger as log
from pytorch_lightning.plugins.rpc_plugin import RPCPlugin
from pytorch_lightning.utilities import FAIRSCALE_PIPE_AVAILABLE
from pytorch_lightning.utilities.exceptions import MisconfigurationException

if FAIRSCALE_PIPE_AVAILABLE:
    import fairscale.nn.model_parallel as mpu
    from fairscale.nn import PipeRPCWrapper
    from fairscale.nn.model_parallel.utils import ensure_divisibility
    from fairscale.nn.pipe import balance as pipe_balance
    from fairscale.nn.pipe import rpc as rpc_pipe
    from fairscale.nn.pipe.pipeline import PipelineStyle
    from torch.distributed import rpc


class PipeRPCPlugin(RPCPlugin):
    def __init__(self,
                 balance: Optional[List[int]] = None,
                 num_partitions: Optional[int] = None,
                 microbatches: int = 8,
                 checkpoint: str = 'except_last',
                 balance_mode: str = "balance_by_size",
                 pipelined_backward: Optional[bool] = True,
                 **kwargs):
        self._check_pipe_available()
        super().__init__(**kwargs)

        self.balance = balance
        if self.balance is None:
            raise MisconfigurationException(
                'Please, provide a balance for your model. '
                'Example: nn.Sequential(torch.nn.Linear(32, 32), nn.ReLU(), nn.Linear(32, 2)) contains 3 layers. '
                'A possible balance between 2 gpus is [2, 1]'
            )

        self.num_partitions = num_partitions
        self.microbatches = microbatches
        self.checkpoint = checkpoint
        self.balance_mode = balance_mode
        self.pipelined_backward = pipelined_backward
        self.main_rpc_process = False  # Updated by main process, default for all secondary processes

    def init_distributed_connection(
            self,
            trainer,
            cluster_environment,
            global_rank: int,
            world_size: int,
            is_slurm_managing_tasks: bool = True,
    ) -> None:
        self._check_manual_optimization(trainer)
        if not self._skip_init_connections(trainer):
            super().init_distributed_connection(
                trainer=trainer,
                cluster_environment=cluster_environment,
                global_rank=global_rank,
                world_size=world_size,
                is_slurm_managing_tasks=is_slurm_managing_tasks
            )
            super().init_rpc_connection(
                global_rank=global_rank,
                world_size=world_size
            )
            self.init_model_parallel_groups(world_size)

            if self.main_rpc_process:
                self._check_sequential_model_exists(trainer)
                if self.balance is None:
                    self.balance = self._infer_model_balance(trainer)
                self._assert_valid_model_balance(trainer)
        self.set_main_rpc_process()

    def _infer_model_balance(self, trainer):
        model = trainer.get_model()
        partitions = torch.cuda.device_count() if self.num_partitions is None else self.num_partitions
        if model.example_input_array is None:
            raise MisconfigurationException(
                'Please set example_input_array to your model, so we can infer the right model balance for you')
        balance_func = getattr(pipe_balance, self.balance_mode)
        log.info(f'The following model balance {self.balance} was inferred using {self.balance_mode} mode')
        return balance_func(partitions, model.layers, model.example_input_array)

    def _check_sequential_model_exists(self, trainer):
        model = trainer.get_model()
        if not hasattr(model, "layers") or not isinstance(model.layers, nn.Sequential):
            raise MisconfigurationException(
                'Could not find a PipeLightningModule within the model. '
                'Did you defined set your sequential model as an `layers` attribute of your model ?')

    def _find_pipe_module(self, model):
        found_module = False
        if hasattr(model, "layers") and isinstance(model.layers, LightningPipeModule):
            # model has been wrapped already
            found_module = True
        elif hasattr(model, "layers") and isinstance(model.layers, nn.Sequential):
            # try to wrap model for the user
            model.layers = LightningPipeModule(
                model.layers,
                balance=self.balance,
                microbatches=self.microbatches,
                checkpoint=self.checkpoint,
            )
            model.final_stage = model.layers.module.final_stage
            model.foreach_worker = model.layers.module.foreach_worker
            model.layers.module.model.trainer = model.trainer
            model.layers.module.model.configure_optimizers = model.configure_optimizers
            found_module = True

        if not found_module:
            raise MisconfigurationException(
                'Could not find a PipeLightningModule within the model. '
                'Did you defined set your sequential model as an `layers` attribute of your model ?')

    def _assert_valid_model_balance(self, trainer):
        model = trainer.get_model()
        if sum(self.balance) != len(model.layers):
            raise MisconfigurationException(
                f'The provided balance sum: {sum(self.balance)} doesn t match your Sequential length: {len(model.layers)}')

    def _skip_init_connections(self, trainer):
        """
        Skip initialization if torch is already initialized and we're in testing.
        Returns: Whether to skip initialization

        """
        if torch_distrib.is_initialized() and trainer.testing:
            return True
        return False

    def init_model_parallel_groups(self, world_size):
        self.num_gpus_per_model = len(self.balance)
        ensure_divisibility(world_size, self.num_gpus_per_model)
        num_model_parallel = self.num_gpus_per_model / world_size
        mpu.initialize_model_parallel(num_model_parallel, world_size)

    def on_exit_rpc_process(self, trainer):
        if not trainer.testing:
            torch_distrib.barrier()  # Ensure we await main process initialization

            # Add trainer/configure_optimizers to the pipe model for access in all worker processes
            rpc_pipe.PipeModel.trainer = trainer
            rpc_pipe.PipeModel.configure_optimizers = trainer.model.configure_optimizers
        # For RPC, all ranks other than 0 just need to call rpc.shutdown()
        torch.distributed.rpc.shutdown()

    def set_main_rpc_process(self):
        self.main_rpc_process = torch_distrib.get_rank(group=mpu.get_pipeline_parallel_group()) == 0

    def on_main_rpc_connection(self, trainer):
        # Create pipe_module
        model = trainer.get_model()
        self._find_pipe_module(model)
        if not trainer.testing:
            torch_distrib.barrier()  # Ensure we join main process initialization
            model.foreach_worker(register_optimizers, include_self=True)

    def _check_manual_optimization(self, trainer):
        automatic_optimization = trainer.train_loop.automatic_optimization
        if automatic_optimization:
            raise MisconfigurationException(
                'PipeRPCPlugin is currently not supported in automatic optimization')

        if trainer.amp_backend is not None:
            raise MisconfigurationException(
                'PipeRPCPlugin is currently not supported in Automatic Mixed Precision')

    def on_after_setup_optimizers(self, trainer):
        self._optimizers_map = {opt_idx: False for opt_idx, opt in enumerate(trainer.optimizers)}

    def configure_ddp(
            self, model: LightningModule, device_ids: List[int]
    ) -> DistributedDataParallel:
        ddp_plugin = RPCPlugin(process_group=mpu.get_data_parallel_group()).configure_ddp(model, device_ids)
        return ddp_plugin

    def rpc_save_model(self, save_model_fn, last_filepath, trainer, pl_module):
        model = trainer.get_model()
        if hasattr(model, "foreach_worker"):
            current_layers = pl_module.layers
            model.foreach_worker(save, {"num_gpus_per_model": self.num_gpus_per_model}, include_self=True)
            pl_module.layers = reload_sequential(self.num_gpus_per_model)
            save_model_fn(last_filepath, trainer, pl_module)
            del pl_module.layers
            pl_module.layers = current_layers

    def _optimizer_step(self, model, opt_idx, *args, **kwargs):
        model.foreach_worker(run_optimizer, {"opt_idx": opt_idx}, include_self=False)

    def optimizer_step(self,
                       model,
                       lightning_optimizer,
                       closure,
                       *args,
                       **kwargs):
        opt_idx = lightning_optimizer._optimizer_idx
        self._optimizers_map[opt_idx] = not self._optimizers_map[opt_idx]

        if self._optimizers_map[opt_idx]:
            lightning_optimizer.step(closure=closure, *args, **kwargs)
            self._optimizer_step(model, opt_idx, *args, **kwargs)
            return True
        return False

<<<<<<< HEAD
    @property
    def data_parallel_group(self) -> torch_distrib.group:
        return mpu.get_data_parallel_group()

    @property
    def is_main_rpc_process(self):
        return self.main_rpc_process

    def _check_pipe_available(self):
        if not FAIRSCALE_PIPE_AVAILABLE:
            raise MisconfigurationException(
                'PipeRPCPlugin requires FairScale and currently is only supported on PyTorch 1.6.'
            )


class LightningPipeModule(nn.Module):
    """
        This class wraps Fairscale Pipe and PipeRCPWrapper class.

        Args:
            module: nn.Sequential
                sequential model to be balanced among several gpus

            balance: list of ints
                list of number of layers in each partition.

            checkpoint (str) = 'never'
                when to enable checkpointing, one of ``'always'``,
                ``'except_last'``, or ``'never'`` (default: ``'except_last'``)

            balance_mode: str = "balance_by_size"
                when balance is not provided, the model can be balanced either by size or time.
                refer to balance description.

            mode: PipeMode
                the mode enables switching between Pipe and PipeRCPWrapper class
    """

    def __init__(self,
                 module: nn.Sequential,
                 balance: List[int],
                 microbatches: int = 8,
                 checkpoint='never'):
        super().__init__()
        self.module = module
        self.balance = balance
        self.microbatches = microbatches
        self.checkpoint = checkpoint
        self._init_pipe()

    def _init_pipe(self):
        device = torch.device("cuda", torch_distrib.get_rank())

        self.module = PipeRPCWrapper(
            module=self.module,
            balance=self.balance,
            chunks=self.microbatches,
            style=PipelineStyle.MultiProcess,
            input_device=device,
            worker_map=self.get_worker_map(),
            checkpoint=self.checkpoint,
        )

    def forward(self, *args, **kwargs):
        x = self.module(*args, **kwargs)
        return x

    def get_worker_map(self):
        # TODO, is this correct with multinodes? We also assume "worker" is the same as defined in the RPCPlugin
        return {rank: f"worker{rank}" for rank in range(torch_distrib.get_world_size())}


def register_optimizers(ctx, model):
    optimizers, lr_schedulers, optimizer_frequencies = model.trainer.init_optimizers(model)
    model.trainer.optimizers = optimizers
    model.trainer.lr_schedulers = lr_schedulers
    model.trainer.optimizer_frequencies = optimizer_frequencies
    model.trainer.convert_to_lightning_optimizers()


def do_nothing_optimizer_closure():
    return


def run_optimizer(ctx, model):
    trainer = model.trainer
    opt_idx = ctx["opt_idx"]
    optimizer = trainer.optimizers[opt_idx]
    closure = getattr(optimizer, "_closure", do_nothing_optimizer_closure)
    optimizer.step(closure=closure)


def save(ctx, model):
    num_gpus_per_model = ctx["num_gpus_per_model"]
    rank = torch_distrib.get_rank()
    if rank in range(num_gpus_per_model):
        seq = list(model.children())[0]
        torch.save(seq, f"seq_{rank}.pt")


def reload_sequential(num_gpus_per_model):
    partial_seqs = [torch.load(f"seq_{rank}.pt", map_location='cpu') for rank in range(num_gpus_per_model)]
    seq = nn.Sequential()
    for p_seq in partial_seqs:
        for name, child in p_seq.named_children():
            seq.add_module(name, child)
    # delete tmp files
    _ = [os.remove(f"seq_{rank}.pt") for rank in range(num_gpus_per_model)]
    return seq
=======
    def distributed_sampler_kwargs(self, distributed_sampler_kwargs):
        distributed_sampler_kwargs = dict(
            num_replicas=len(mpu.get_model_parallel_group()),
            rank=torch_distrib.get_rank() % len(self.balance),
        )
        return distributed_sampler_kwargs
>>>>>>> b2859bef
<|MERGE_RESOLUTION|>--- conflicted
+++ resolved
@@ -211,7 +211,13 @@
             return True
         return False
 
-<<<<<<< HEAD
+    def distributed_sampler_kwargs(self, distributed_sampler_kwargs):
+        distributed_sampler_kwargs = dict(
+            num_replicas=len(mpu.get_model_parallel_group()),
+            rank=torch_distrib.get_rank() % len(self.balance),
+        )
+        return distributed_sampler_kwargs
+
     @property
     def data_parallel_group(self) -> torch_distrib.group:
         return mpu.get_data_parallel_group()
@@ -320,12 +326,4 @@
             seq.add_module(name, child)
     # delete tmp files
     _ = [os.remove(f"seq_{rank}.pt") for rank in range(num_gpus_per_model)]
-    return seq
-=======
-    def distributed_sampler_kwargs(self, distributed_sampler_kwargs):
-        distributed_sampler_kwargs = dict(
-            num_replicas=len(mpu.get_model_parallel_group()),
-            rank=torch_distrib.get_rank() % len(self.balance),
-        )
-        return distributed_sampler_kwargs
->>>>>>> b2859bef
+    return seq