# Copyright The PyTorch Lightning team.
#
# Licensed under the Apache License, Version 2.0 (the "License");
# you may not use this file except in compliance with the License.
# You may obtain a copy of the License at
#
#     http://www.apache.org/licenses/LICENSE-2.0
#
# Unless required by applicable law or agreed to in writing, software
# distributed under the License is distributed on an "AS IS" BASIS,
# WITHOUT WARRANTIES OR CONDITIONS OF ANY KIND, either express or implied.
# See the License for the specific language governing permissions and
# limitations under the License.
import os
from typing import Any, Dict, List, Optional, Union

import torch.distributed as torch_distrib
from torch.optim import Optimizer

from pytorch_lightning import _logger as log
from pytorch_lightning.core.lightning import LightningModule
from pytorch_lightning.overrides.data_parallel import LightningDistributedDataParallel
from pytorch_lightning.plugins.plugin import LightningPlugin


class DDPPlugin(LightningPlugin):
    """
    Plugin to link a custom ddp implementation to any arbitrary accelerator.

    This plugin forwards all constructor arguments to `LightningDistributedDataParallel`,
    which in turn forwards all args to `DistributedDataParallel`.

    Example::

        class MyDDP(DDPPlugin):

            def configure_ddp(self, model, device_ids):
                model = MyDDPWrapper(model, device_ids)
                return model

        my_ddp = MyDDP()
        trainer = Trainer(accelerator='ddp_x', plugins=[my_ddp])
    """

    def __init__(self, **kwargs):
        self._ddp_kwargs: Dict[str, Any] = kwargs

    def configure_ddp(
            self, model: LightningModule, device_ids: List[int]
    ) -> LightningDistributedDataParallel:
        """
        Pass through all customizations from constructor to `LightningDistributedDataParallel`.
        Override to define a custom DDP implementation.

        .. note:: Only requirement is that your DDP implementation subclasses LightningDistributedDataParallel


        The default implementation is::

            def configure_ddp(self, model, device_ids):
                model = LightningDistributedDataParallel(
                    model, device_ids=device_ids, find_unused_parameters=True
                )
                return model

        Args:
            model: the lightningModule
            device_ids: the list of devices available

        Returns:
            the model wrapped in LightningDistributedDataParallel

        """
        # if unset, default `find_unused_parameters` `True`
        self._ddp_kwargs["find_unused_parameters"] = self._ddp_kwargs.get(
            "find_unused_parameters", True
        )
        model = LightningDistributedDataParallel(
            model,
            device_ids=device_ids,
            **self._ddp_kwargs,
        )
        return model

    def init_distributed_connection(
            self,
            trainer,
            cluster_environment,
            global_rank: int,
            world_size: int,
            is_slurm_managing_tasks: bool = True,
    ) -> None:
        os.environ["MASTER_ADDR"] = str(cluster_environment.master_address())
        os.environ["MASTER_PORT"] = str(cluster_environment.master_port())
        os.environ["WORLD_SIZE"] = str(cluster_environment.world_size())
        torch_backend = "nccl" if trainer.on_gpu else "gloo"

        if not torch_distrib.is_initialized():
            log.info(
                f"initializing ddp: GLOBAL_RANK: {global_rank}, MEMBER: {global_rank + 1}/{world_size}"
            )
            torch_distrib.init_process_group(
                torch_backend, rank=global_rank, world_size=world_size
            )

    def on_before_forward(self, model: LightningModule, *args):
        """
        Override to handle custom input to device logic. For DDP, no logic is required as this is handled internally
        within the DDP wrapper.

        Example::

            def on_before_forward(self, model, *args):
                batch, batch_idx = args
                return batch.to(model.device)

        Args:
            args: Inputs to the model.
            model: Model to train.
        Returns: args moved to correct device if needed.
        """
        return args

    def on_after_setup_optimizers(self, trainer):
        """
        Called after optimizers have been set-up. This is useful for doing any configuration options in RPC, or
        state sharding.
        """
        pass

    def optimizer_state(self, optimizer: Optimizer) -> dict:
        return optimizer.state_dict()

    def get_model_from_plugin(
            self,
            model: Union[LightningDistributedDataParallel, LightningModule]
    ) -> LightningModule:
        """
        Override to modify returning base :class:`LightningModule`
        when accessing variable and functions outside of the parallel wrapper.

        Example::
            ref_model = ddp_plugin.get_model_from_plugin(model)
            ref_model.training_step(...)

        Args:
            model: Model with parallel wrapper.

        Returns: Reference :class:`LightningModule` within parallel wrapper.

        """
        if isinstance(model, LightningDistributedDataParallel):
            return model.module
        return model

<<<<<<< HEAD
    @property
    def data_parallel_group(self) -> torch_distrib.group:
        """
        Return the group that this process exists in. By default, this is the world size.
        Useful for when additional parallel groups have been created, to select certain processes.
        Returns: The ProcessGroup this process exists in.
        """
        return torch_distrib.group.WORLD
=======
    def distributed_sampler_kwargs(self, distributed_sampler_kwargs):
        return distributed_sampler_kwargs
>>>>>>> b2859bef
<|MERGE_RESOLUTION|>--- conflicted
+++ resolved
@@ -153,7 +153,9 @@
             return model.module
         return model
 
-<<<<<<< HEAD
+    def distributed_sampler_kwargs(self, distributed_sampler_kwargs):
+        return distributed_sampler_kwargs
+
     @property
     def data_parallel_group(self) -> torch_distrib.group:
         """
@@ -161,8 +163,4 @@
         Useful for when additional parallel groups have been created, to select certain processes.
         Returns: The ProcessGroup this process exists in.
         """
-        return torch_distrib.group.WORLD
-=======
-    def distributed_sampler_kwargs(self, distributed_sampler_kwargs):
-        return distributed_sampler_kwargs
->>>>>>> b2859bef
+        return torch_distrib.group.WORLD