--- conflicted
+++ resolved
@@ -20,13 +20,10 @@
 import torch.distributed as torch_distrib
 from torch.optim import Optimizer
 
-<<<<<<< HEAD
 from pytorch_lightning import _logger as log
 from pytorch_lightning.core.lightning import LightningModule
-=======
-from pytorch_lightning.core.lightning import LightningModule
 from pytorch_lightning.core.optimizer import LightningOptimizer
->>>>>>> cb28f79c
+from pytorch_lightning.plugins.rpc_plugin import RPCPlugin
 from pytorch_lightning.utilities import AMPType
 from pytorch_lightning.utilities.apply_func import move_data_to_device
 from pytorch_lightning.utilities.exceptions import MisconfigurationException
@@ -109,45 +106,14 @@
 
             # once backward has been applied, release graph
             closure_loss = closure_loss.detach()
-<<<<<<< HEAD
         return closure_loss
 
-    def optimizer_step(self, optimizer, batch_idx, opt_idx, lambda_closure, *args, **kwargs):
-
-        automatic_optimization = self.trainer.train_loop.automatic_optimization
-        using_native_amp = self.trainer.amp_backend == AMPType.NATIVE
-
-        model_ref = self.trainer.get_model()
-        is_lbfgs = isinstance(optimizer, torch.optim.LBFGS)
-        using_native_amp = self.trainer.amp_backend == AMPType.NATIVE
-        automatic_optimization = self.trainer.train_loop.automatic_optimization
-
-        # native amp + lbfgs is a no go right now
-        if using_native_amp and is_lbfgs:
-            raise MisconfigurationException(
-                'native PyTorch amp and lbfgs are not compatible.'
-                ' To request, please file a Github issue in PyTorch and tag @mcarilli')
-
-        # model hook
-        model_ref.optimizer_step(
-            epoch=self.trainer.current_epoch,
-            batch_idx=batch_idx,
-            optimizer=optimizer,
-            optimizer_idx=opt_idx,
-            optimizer_closure=lambda_closure,
-            on_tpu=False,  # TPUAccelerator class sets this as True
-            using_native_amp=using_native_amp,
-            using_lbfgs=is_lbfgs,
-            *args,
-            **kwargs,
-        )
-=======
->>>>>>> cb28f79c
-
-        if not automatic_optimization and self.ddp_plugin is not None:
-            # Manually prepare for reduce as user calling backwards manually
-            self.ddp_plugin.on_after_manual_backward(self.trainer.model)
-        return closure_loss
+    def optimizer_step(self, optimizer, closure, *args, **kwargs):
+        if self.ddp_plugin is None:
+            return False
+        if isinstance(self.ddp_plugin, RPCPlugin):
+            return self.ddp_plugin.optimizer_step(self.trainer.is_master, optimizer, closure, *args, **kwargs)
+        return False
 
     def clip_gradients(self, optimizer, clip_val=None):
         # use the trainer's clip val if none passed
@@ -261,11 +227,10 @@
     def on_save(self, checkpoint):
         return checkpoint
 
-<<<<<<< HEAD
     @property
     def distributed_sampler_kwargs(self):
         raise NotImplementedError
-=======
+
     @contextmanager
     def block_ddp_plugin_sync_behaviour(self):
         """
@@ -275,7 +240,6 @@
         """
         cm = self.ddp_plugin.block_backward_sync(self.trainer.model) if self.ddp_plugin else None
         yield cm
->>>>>>> cb28f79c
 
 
 # TODO: allow user to compare with string even internaly we shall use these Enum to prevent typos...
