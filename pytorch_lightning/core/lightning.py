# Copyright The PyTorch Lightning team.
#
# Licensed under the Apache License, Version 2.0 (the "License");
# you may not use this file except in compliance with the License.
# You may obtain a copy of the License at
#
#     http://www.apache.org/licenses/LICENSE-2.0
#
# Unless required by applicable law or agreed to in writing, software
# distributed under the License is distributed on an "AS IS" BASIS,
# WITHOUT WARRANTIES OR CONDITIONS OF ANY KIND, either express or implied.
# See the License for the specific language governing permissions and
# limitations under the License.

"""nn.Module with additional great features."""

import collections
import copy
import inspect
import os
import re
import tempfile
import types
from abc import ABC
from argparse import Namespace
from typing import Any, Callable, Dict, List, Mapping, Optional, Sequence, Tuple, Union

import torch
from torch import ScriptModule, Tensor
from torch.nn import Module
from torch.optim.optimizer import Optimizer

from pytorch_lightning import _logger as log
from pytorch_lightning.callbacks import Callback
from pytorch_lightning.core.grads import GradInformation
from pytorch_lightning.core.hooks import CheckpointHooks, DataHooks, ModelHooks
from pytorch_lightning.core.memory import ModelSummary
from pytorch_lightning.core.optimizer import LightningOptimizer
from pytorch_lightning.core.saving import ALLOWED_CONFIG_TYPES, PRIMITIVE_TYPES, ModelIO
from pytorch_lightning.core.step_result import Result
from pytorch_lightning.utilities import TPU_AVAILABLE, AMPType, rank_zero_warn
from pytorch_lightning.utilities.device_dtype_mixin import DeviceDtypeModuleMixin
from pytorch_lightning.utilities.exceptions import MisconfigurationException
from pytorch_lightning.utilities.parsing import AttributeDict, collect_init_args, get_init_args

if TPU_AVAILABLE:
    import torch_xla.core.xla_model as xm


class LightningModule(
    ABC,
    DeviceDtypeModuleMixin,
    GradInformation,
    ModelIO,
    ModelHooks,
    DataHooks,
    CheckpointHooks,
    Module,
):
    # Below is for property support of JIT in PyTorch 1.7
    # since none of them is important when using JIT, we are going to ignore them.
    __jit_unused_properties__ = [
        "datamodule",
        "example_input_array",
        "hparams",
        "hparams_initial",
        "on_gpu",
        "current_epoch",
        "global_step",
    ] + DeviceDtypeModuleMixin.__jit_unused_properties__

    def __init__(self, *args, **kwargs):
        super().__init__(*args, **kwargs)

        # see (https://github.com/pytorch/pytorch/blob/3e6bb5233f9ca2c5aa55d9cda22a7ee85439aa6e/
        # torch/nn/modules/module.py#L227)
        torch._C._log_api_usage_once(f"lightning.module.{self.__class__.__name__}")

        self.exp_save_path = None

        self.loaded_optimizer_states_dict = {}

        #: Pointer to the trainer object
        self.trainer = None

        #: Pointer to the logger object
        self.logger = None

        #: True if using dp
        self.use_dp = False

        #: True if using ddp
        self.use_ddp = False

        #: True if using ddp2
        self.use_ddp2 = False

        # True if on tpu
        self.use_tpu = False

        #: True if using amp
        self.use_amp = False

        #: The precision used
        self.precision = 32

        # optionally can be set by user
        self._example_input_array = None
        self._datamodule = None
        self._results: Optional[Result] = None
        self._current_fx_name = ''
        self._running_manual_backward = False
        self._current_hook_fx_name = None
        self._current_dataloader_idx = None

    def optimizers(self):
        opts = self.trainer.optimizers

        # single optimizer
        if isinstance(opts, list) and len(opts) == 1 and isinstance(opts[0], Optimizer):
            return opts[0]
<<<<<<< HEAD
=======
        # multiple opts
>>>>>>> ef762a0d
        return opts

    @property
    def example_input_array(self) -> Any:
        return self._example_input_array

    @property
    def current_epoch(self) -> int:
        """The current epoch"""
        return self.trainer.current_epoch if self.trainer else 0

    @property
    def global_step(self) -> int:
        """Total training batches seen across all epochs"""
        return self.trainer.global_step if self.trainer else 0

    @example_input_array.setter
    def example_input_array(self, example: Any) -> None:
        self._example_input_array = example

    @property
    def datamodule(self) -> Any:
        return self._datamodule

    @datamodule.setter
    def datamodule(self, datamodule: Any) -> None:
        self._datamodule = datamodule

    @property
    def on_gpu(self):
        """
        True if your model is currently running on GPUs.
        Useful to set flags around the LightningModule for different CPU vs GPU behavior.
        """
        return self.device.type == "cuda"

    @property
    def automatic_optimization(self) -> bool:
        """
        If False you are responsible for calling .backward, .step, zero_grad.
        """
        return True

    def print(self, *args, **kwargs) -> None:
        r"""
        Prints only from process 0. Use this in any distributed mode to log only once.

        Args:
            *args: The thing to print. Will be passed to Python's built-in print function.
            **kwargs: Will be passed to Python's built-in print function.

        Example:

            .. code-block:: python

                def forward(self, x):
                    self.print(x, 'in forward')

        """
        if self.trainer.is_global_zero:
            print(*args, **kwargs)

    def log(
        self,
        name: str,
        value: Any,
        prog_bar: bool = False,
        logger: bool = True,
        on_step: Optional[bool] = None,
        on_epoch: Optional[bool] = None,
        reduce_fx: Callable = torch.mean,
        tbptt_reduce_fx: Callable = torch.mean,
        tbptt_pad_token: int = 0,
        enable_graph: bool = False,
        sync_dist: bool = False,
        sync_dist_op: Union[Any, str] = 'mean',
        sync_dist_group: Optional[Any] = None,
    ):
        """
        Log a key, value

        Example::

            self.log('train_loss', loss)

        The default behavior per hook is as follows

        .. csv-table:: ``*`` also applies to the test loop
           :header: "LightningMoule Hook", "on_step", "on_epoch", "prog_bar", "logger"
           :widths: 20, 10, 10, 10, 10

           "training_step", "T", "F", "F", "T"
           "training_step_end", "T", "F", "F", "T"
           "training_epoch_end", "F", "T", "F", "T"
           "validation_step*", "F", "T", "F", "T"
           "validation_step_end*", "F", "T", "F", "T"
           "validation_epoch_end*", "F", "T", "F", "T"

        Args:
            name: key name
            value: value name
            prog_bar: if True logs to the progress bar
            logger: if True logs to the logger
            on_step: if True logs at this step. None auto-logs at the training_step but not validation/test_step
            on_epoch: if True logs epoch accumulated metrics. None auto-logs at the val/test step but not training_step
            reduce_fx: reduction function over step values for end of epoch. Torch.mean by default
            tbptt_reduce_fx: function to reduce on truncated back prop
            tbptt_pad_token: token to use for padding
            enable_graph: if True, will not auto detach the graph
            sync_dist: if True, reduces the metric across GPUs/TPUs
            sync_dist_op: the op to sync across GPUs/TPUs
            sync_dist_group: the ddp group
        """
        if self._results is not None:
            # in any epoch end can't log step metrics (only epoch metric)
            if 'epoch_end' in self._current_fx_name and on_step:
                m = f'on_step=True cannot be used on {self._current_fx_name} method'
                raise MisconfigurationException(m)

            if 'epoch_end' in self._current_fx_name and on_epoch is False:
                m = f'on_epoch cannot be False when called from the {self._current_fx_name} method'
                raise MisconfigurationException(m)

            # add log_dict
            # TODO: if logged twice fail with crash

            # set the default depending on the fx_name
            on_step = self.__auto_choose_log_on_step(on_step)
            on_epoch = self.__auto_choose_log_on_epoch(on_epoch)

            if self._current_hook_fx_name is not None:
                self.trainer.logger_connector.check_logging_in_callbacks(
                    self._current_hook_fx_name,
                    on_step=on_step,
                    on_epoch=on_epoch
                )

            # make sure user doesn't introduce logic for multi-dataloaders
            if "/dataloader_idx_" in name:
                raise MisconfigurationException(
                    f"Logged key: {name} should not contain information about dataloader_idx.")

            accelerator = self.trainer.accelerator_backend

            self._results.log(
                name,
                value,
                prog_bar,
                logger,
                on_step,
                on_epoch,
                reduce_fx,
                tbptt_reduce_fx,
                tbptt_pad_token,
                enable_graph,
                sync_dist,
                sync_dist_op,
                sync_dist_group,
                accelerator.sync_tensor,
                self._current_dataloader_idx,
            )

    def log_dict(
        self,
        dictionary: dict,
        prog_bar: bool = False,
        logger: bool = True,
        on_step: Optional[bool] = None,
        on_epoch: Optional[bool] = None,
        reduce_fx: Callable = torch.mean,
        tbptt_reduce_fx: Callable = torch.mean,
        tbptt_pad_token: int = 0,
        enable_graph: bool = False,
        sync_dist: bool = False,
        sync_dist_op: Union[Any, str] = 'mean',
        sync_dist_group: Optional[Any] = None,
    ):
        """
        Log a dictonary of values at once

        Example::

            values = {'loss': loss, 'acc': acc, ..., 'metric_n': metric_n}
            self.log_dict(values)

        Args:
            dictionary: key value pairs (str, tensors)
            prog_bar: if True logs to the progress base
            logger: if True logs to the logger
            on_step: if True logs at this step. None auto-logs for training_step but not validation/test_step
            on_epoch: if True logs epoch accumulated metrics. None auto-logs for val/test step but not training_step
            reduce_fx: reduction function over step values for end of epoch. Torch.mean by default
            tbptt_reduce_fx: function to reduce on truncated back prop
            tbptt_pad_token: token to use for padding
            enable_graph: if True, will not auto detach the graph
            sync_dist: if True, reduces the metric across GPUs/TPUs
            sync_dist_op: the op to sync across GPUs/TPUs
            sync_dist_group: the ddp group:
        """
        for k, v in dictionary.items():
            self.log(
                name=k,
                value=v,
                prog_bar=prog_bar,
                logger=logger,
                on_step=on_step,
                on_epoch=on_epoch,
                reduce_fx=reduce_fx,
                enable_graph=enable_graph,
                sync_dist=sync_dist,
                sync_dist_group=sync_dist_group,
                sync_dist_op=sync_dist_op,
                tbptt_pad_token=tbptt_pad_token,
                tbptt_reduce_fx=tbptt_reduce_fx,
            )

    def write_prediction(self, name, value, filename='predictions.pt'):
        self.trainer.evaluation_loop.predictions._add_prediction(name, value, filename)

    def write_prediction_dict(self, predictions_dict, filename='predictions.pt'):
        for k, v in predictions_dict.items():
            self.write_prediction(k, v, filename)

    def __auto_choose_log_on_step(self, on_step):
        if on_step is None:
            if self._current_fx_name in {'training_step', 'training_step_end'}:
                on_step = True
            elif self._current_fx_name in {'evaluation_step', 'evaluation_step_end',
                                           'evaluation_epoch_end', 'training_epoch_end'}:
                on_step = False
            else:
                on_step = False

        return on_step

    def __auto_choose_log_on_epoch(self, on_epoch):
        if on_epoch is None:
            if self._current_fx_name in {'training_step', 'training_step_end'}:
                on_epoch = False
            elif self._current_fx_name in {'evaluation_step', 'evaluation_step_end',
                                           'evaluation_epoch_end', 'training_epoch_end'}:
                on_epoch = True
            else:
                on_epoch = True

        return on_epoch

    def forward(self, *args, **kwargs):
        r"""
        Same as :meth:`torch.nn.Module.forward()`, however in Lightning you want this to define
        the operations you want to use for prediction (i.e.: on a server or as a feature extractor).

        Normally you'd call ``self()`` from your :meth:`training_step` method.
        This makes it easy to write a complex system for training with the outputs
        you'd want in a prediction setting.

        You may also find the :func:`~pytorch_lightning.core.decorators.auto_move_data` decorator useful
        when using the module outside Lightning in a production setting.

        Args:
            *args: Whatever you decide to pass into the forward method.
            **kwargs: Keyword arguments are also possible.

        Return:
            Predicted output

        Examples:
            .. code-block:: python

                # example if we were using this model as a feature extractor
                def forward(self, x):
                    feature_maps = self.convnet(x)
                    return feature_maps

                def training_step(self, batch, batch_idx):
                    x, y = batch
                    feature_maps = self(x)
                    logits = self.classifier(feature_maps)

                    # ...
                    return loss

                # splitting it this way allows model to be used a feature extractor
                model = MyModelAbove()

                inputs = server.get_request()
                results = model(inputs)
                server.write_results(results)

                # -------------
                # This is in stark contrast to torch.nn.Module where normally you would have this:
                def forward(self, batch):
                    x, y = batch
                    feature_maps = self.convnet(x)
                    logits = self.classifier(feature_maps)
                    return logits

        """
        return super().forward(*args, **kwargs)

    def training_step(self, *args, **kwargs):
        r"""
        Here you compute and return the training loss and some additional metrics for e.g.
        the progress bar or logger.

        Args:
            batch (:class:`~torch.Tensor` | (:class:`~torch.Tensor`, ...) | [:class:`~torch.Tensor`, ...]):
                The output of your :class:`~torch.utils.data.DataLoader`. A tensor, tuple or list.
            batch_idx (int): Integer displaying index of this batch
            optimizer_idx (int): When using multiple optimizers, this argument will also be present.
            hiddens(:class:`~torch.Tensor`): Passed in if
                :paramref:`~pytorch_lightning.trainer.trainer.Trainer.truncated_bptt_steps` > 0.

        Return:
            Any of.

            - :class:`~torch.Tensor` - The loss tensor
            - `dict` - A dictionary. Can include any keys, but must include the key 'loss'
            - `None` - Training will skip to the next batch

        In this step you'd normally do the forward pass and calculate the loss for a batch.
        You can also do fancier things like multiple forward passes or something model specific.

        Example::

            def training_step(self, batch, batch_idx):
                x, y, z = batch
                out = self.encoder(x)
                loss = self.loss(out, x)
                return loss

        If you define multiple optimizers, this step will be called with an additional
        ``optimizer_idx`` parameter.

        .. code-block:: python

            # Multiple optimizers (e.g.: GANs)
            def training_step(self, batch, batch_idx, optimizer_idx):
                if optimizer_idx == 0:
                    # do training_step with encoder
                if optimizer_idx == 1:
                    # do training_step with decoder


        If you add truncated back propagation through time you will also get an additional
        argument with the hidden states of the previous step.

        .. code-block:: python

            # Truncated back-propagation through time
            def training_step(self, batch, batch_idx, hiddens):
                # hiddens are the hidden states from the previous truncated backprop step
                ...
                out, hiddens = self.lstm(data, hiddens)
                ...
                return {'loss': loss, 'hiddens': hiddens}

        Note:
            The loss value shown in the progress bar is smoothed (averaged) over the last values,
            so it differs from the actual loss returned in train/validation step.
        """
        rank_zero_warn(
            "`training_step` must be implemented to be used with the Lightning Trainer"
        )

    def training_step_end(self, *args, **kwargs):
        """
        Use this when training with dp or ddp2 because :meth:`training_step`
        will operate on only part of the batch. However, this is still optional
        and only needed for things like softmax or NCE loss.

        Note:
            If you later switch to ddp or some other mode, this will still be called
            so that you don't have to change your code

        .. code-block:: python

            # pseudocode
            sub_batches = split_batches_for_dp(batch)
            batch_parts_outputs = [training_step(sub_batch) for sub_batch in sub_batches]
            training_step_end(batch_parts_outputs)

        Args:
            batch_parts_outputs: What you return in `training_step` for each batch part.

        Return:
            Anything

        When using dp/ddp2 distributed backends, only a portion of the batch is inside the training_step:

        .. code-block:: python

            def training_step(self, batch, batch_idx):
                # batch is 1/num_gpus big
                x, y = batch

                out = self(x)

                # softmax uses only a portion of the batch in the denomintaor
                loss = self.softmax(out)
                loss = nce_loss(loss)
                return loss

        If you wish to do something with all the parts of the batch, then use this method to do it:

        .. code-block:: python

            def training_step(self, batch, batch_idx):
                # batch is 1/num_gpus big
                x, y = batch

                out = self.encoder(x)
                return {'pred': out}

            def training_step_end(self, training_step_outputs):
                gpu_0_pred = training_step_outputs[0]['pred']
                gpu_1_pred = training_step_outputs[1]['pred']
                gpu_n_pred = training_step_outputs[n]['pred']

                # this softmax now uses the full batch
                loss = nce_loss([gpu_0_pred, gpu_1_pred, gpu_n_pred])
                return loss

        See Also:
            See the :ref:`multi_gpu` guide for more details.
        """

    def training_epoch_end(self, outputs: List[Any]) -> None:
        """
        Called at the end of the training epoch with the outputs of all training steps.
        Use this in case you need to do something with all the outputs for every training_step.

        .. code-block:: python

            # the pseudocode for these calls
            train_outs = []
            for train_batch in train_data:
                out = training_step(train_batch)
                train_outs.append(out)
            training_epoch_end(train_outs)

        Args:
            outputs: List of outputs you defined in :meth:`training_step`, or if there are
                multiple dataloaders, a list containing a list of outputs for each dataloader.

        Return:
            None

        Note:
            If this method is not overridden, this won't be called.

        Example::

            def training_epoch_end(self, training_step_outputs):
                # do something with all training_step outputs
                return result

        With multiple dataloaders, ``outputs`` will be a list of lists. The outer list contains
        one entry per dataloader, while the inner list contains the individual outputs of
        each training step for that dataloader.

        .. code-block:: python

            def training_epoch_end(self, training_step_outputs):
                for out in training_step_outputs:
                    # do something here
        """

    def validation_step(self, *args, **kwargs):
        r"""
        Operates on a single batch of data from the validation set.
        In this step you'd might generate examples or calculate anything of interest like accuracy.

        .. code-block:: python

            # the pseudocode for these calls
            val_outs = []
            for val_batch in val_data:
                out = validation_step(val_batch)
                val_outs.append(out)
                validation_epoch_end(val_outs)

        Args:
            batch (:class:`~torch.Tensor` | (:class:`~torch.Tensor`, ...) | [:class:`~torch.Tensor`, ...]):
                The output of your :class:`~torch.utils.data.DataLoader`. A tensor, tuple or list.
            batch_idx (int): The index of this batch
            dataloader_idx (int): The index of the dataloader that produced this batch
                (only if multiple val datasets used)

        Return:
           Any of.

            - Any object or value
            - `None` - Validation will skip to the next batch

        .. code-block:: python

            # pseudocode of order
            out = validation_step()
            if defined('validation_step_end'):
                out = validation_step_end(out)
            out = validation_epoch_end(out)


        .. code-block:: python

            # if you have one val dataloader:
            def validation_step(self, batch, batch_idx)

            # if you have multiple val dataloaders:
            def validation_step(self, batch, batch_idx, dataloader_idx)

        Examples:
            .. code-block:: python

                # CASE 1: A single validation dataset
                def validation_step(self, batch, batch_idx):
                    x, y = batch

                    # implement your own
                    out = self(x)
                    loss = self.loss(out, y)

                    # log 6 example images
                    # or generated text... or whatever
                    sample_imgs = x[:6]
                    grid = torchvision.utils.make_grid(sample_imgs)
                    self.logger.experiment.add_image('example_images', grid, 0)

                    # calculate acc
                    labels_hat = torch.argmax(out, dim=1)
                    val_acc = torch.sum(y == labels_hat).item() / (len(y) * 1.0)

                    # log the outputs!
                    self.log_dict({'val_loss': loss, 'val_acc': val_acc})

            If you pass in multiple val datasets, validation_step will have an additional argument.

            .. code-block:: python

                # CASE 2: multiple validation datasets
                def validation_step(self, batch, batch_idx, dataloader_idx):
                    # dataloader_idx tells you which dataset this is.

        Note:
            If you don't need to validate you don't need to implement this method.

        Note:
            When the :meth:`validation_step` is called, the model has been put in eval mode
            and PyTorch gradients have been disabled. At the end of validation,
            the model goes back to training mode and gradients are enabled.
        """

    def validation_step_end(self, *args, **kwargs):
        """
        Use this when validating with dp or ddp2 because :meth:`validation_step`
        will operate on only part of the batch. However, this is still optional
        and only needed for things like softmax or NCE loss.

        Note:
            If you later switch to ddp or some other mode, this will still be called
            so that you don't have to change your code.

        .. code-block:: python

            # pseudocode
            sub_batches = split_batches_for_dp(batch)
            batch_parts_outputs = [validation_step(sub_batch) for sub_batch in sub_batches]
            validation_step_end(batch_parts_outputs)

        Args:
            batch_parts_outputs: What you return in :meth:`validation_step`
                for each batch part.

        Return:
            None or anything

        .. code-block:: python

            # WITHOUT validation_step_end
            # if used in DP or DDP2, this batch is 1/num_gpus large
            def validation_step(self, batch, batch_idx):
                # batch is 1/num_gpus big
                x, y = batch

                out = self.encoder(x)
                loss = self.softmax(out)
                loss = nce_loss(loss)
                self.log('val_loss', loss)

            # --------------
            # with validation_step_end to do softmax over the full batch
            def validation_step(self, batch, batch_idx):
                # batch is 1/num_gpus big
                x, y = batch

                out = self(x)
                return out

            def validation_epoch_end(self, val_step_outputs):
                for out in val_step_outputs:
                    # do something with these

        See Also:
            See the :ref:`multi_gpu` guide for more details.
        """

    def validation_epoch_end(
        self, outputs: List[Any]
    ) -> None:
        """
        Called at the end of the validation epoch with the outputs of all validation steps.

        .. code-block:: python

            # the pseudocode for these calls
            val_outs = []
            for val_batch in val_data:
                out = validation_step(val_batch)
                val_outs.append(out)
            validation_epoch_end(val_outs)

        Args:
            outputs: List of outputs you defined in :meth:`validation_step`, or if there
                are multiple dataloaders, a list containing a list of outputs for each dataloader.

        Return:
            None

        Note:
            If you didn't define a :meth:`validation_step`, this won't be called.

        Examples:
            With a single dataloader:

            .. code-block:: python

                def validation_epoch_end(self, val_step_outputs):
                    for out in val_step_outputs:
                        # do something

            With multiple dataloaders, `outputs` will be a list of lists. The outer list contains
            one entry per dataloader, while the inner list contains the individual outputs of
            each validation step for that dataloader.

            .. code-block:: python

                def validation_epoch_end(self, outputs):
                    for dataloader_output_result in outputs:
                        dataloader_outs = dataloader_output_result.dataloader_i_outputs

                    self.log('final_metric', final_value)
        """

    def test_step(self, *args, **kwargs):
        r"""
        Operates on a single batch of data from the test set.
        In this step you'd normally generate examples or calculate anything of interest
        such as accuracy.

        .. code-block:: python

            # the pseudocode for these calls
            test_outs = []
            for test_batch in test_data:
                out = test_step(test_batch)
                test_outs.append(out)
            test_epoch_end(test_outs)

        Args:
            batch (:class:`~torch.Tensor` | (:class:`~torch.Tensor`, ...) | [:class:`~torch.Tensor`, ...]):
                The output of your :class:`~torch.utils.data.DataLoader`. A tensor, tuple or list.
            batch_idx (int): The index of this batch.
            dataloader_idx (int): The index of the dataloader that produced this batch
                (only if multiple test datasets used).

        Return:
           Any of.

            - Any object or value
            - `None` - Testing will skip to the next batch

        .. code-block:: python

            # if you have one test dataloader:
            def test_step(self, batch, batch_idx)

            # if you have multiple test dataloaders:
            def test_step(self, batch, batch_idx, dataloader_idx)

        Examples:
            .. code-block:: python

                # CASE 1: A single test dataset
                def test_step(self, batch, batch_idx):
                    x, y = batch

                    # implement your own
                    out = self(x)
                    loss = self.loss(out, y)

                    # log 6 example images
                    # or generated text... or whatever
                    sample_imgs = x[:6]
                    grid = torchvision.utils.make_grid(sample_imgs)
                    self.logger.experiment.add_image('example_images', grid, 0)

                    # calculate acc
                    labels_hat = torch.argmax(out, dim=1)
                    test_acc = torch.sum(y == labels_hat).item() / (len(y) * 1.0)

                    # log the outputs!
                    self.log_dict({'test_loss': loss, 'test_acc': test_acc})

            If you pass in multiple validation datasets, :meth:`test_step` will have an additional
            argument.

            .. code-block:: python

                # CASE 2: multiple test datasets
                def test_step(self, batch, batch_idx, dataloader_idx):
                    # dataloader_idx tells you which dataset this is.

        Note:
            If you don't need to validate you don't need to implement this method.

        Note:
            When the :meth:`test_step` is called, the model has been put in eval mode and
            PyTorch gradients have been disabled. At the end of the test epoch, the model goes back
            to training mode and gradients are enabled.
        """

    def test_step_end(self, *args, **kwargs):
        """
        Use this when testing with dp or ddp2 because :meth:`test_step` will operate
        on only part of the batch. However, this is still optional
        and only needed for things like softmax or NCE loss.

        Note:
            If you later switch to ddp or some other mode, this will still be called
            so that you don't have to change your code.

        .. code-block:: python

            # pseudocode
            sub_batches = split_batches_for_dp(batch)
            batch_parts_outputs = [test_step(sub_batch) for sub_batch in sub_batches]
            test_step_end(batch_parts_outputs)

        Args:
            batch_parts_outputs: What you return in :meth:`test_step` for each batch part.

        Return:
            None or anything

        .. code-block:: python

            # WITHOUT test_step_end
            # if used in DP or DDP2, this batch is 1/num_gpus large
            def test_step(self, batch, batch_idx):
                # batch is 1/num_gpus big
                x, y = batch

                out = self(x)
                loss = self.softmax(out)
                self.log('test_loss', loss)

            # --------------
            # with test_step_end to do softmax over the full batch
            def test_step(self, batch, batch_idx):
                # batch is 1/num_gpus big
                x, y = batch

                out = self.encoder(x)
                return out

            def test_epoch_end(self, output_results):
                # this out is now the full size of the batch
                all_test_step_outs = output_results.out
                loss = nce_loss(all_test_step_outs)
                self.log('test_loss', loss)

        See Also:
            See the :ref:`multi_gpu` guide for more details.
        """

    def test_epoch_end(
        self, outputs: List[Any]
    ) -> None:
        """
        Called at the end of a test epoch with the output of all test steps.

        .. code-block:: python

            # the pseudocode for these calls
            test_outs = []
            for test_batch in test_data:
                out = test_step(test_batch)
                test_outs.append(out)
            test_epoch_end(test_outs)

        Args:
            outputs: List of outputs you defined in :meth:`test_step_end`, or if there
                are multiple dataloaders, a list containing a list of outputs for each dataloader

        Return:
            None

        Note:
            If you didn't define a :meth:`test_step`, this won't be called.

        Examples:
            With a single dataloader:

            .. code-block:: python

                def test_epoch_end(self, outputs):
                    # do something with the outputs of all test batches
                    all_test_preds = test_step_outputs.predictions

                    some_result = calc_all_results(all_test_preds)
                    self.log(some_result)

            With multiple dataloaders, `outputs` will be a list of lists. The outer list contains
            one entry per dataloader, while the inner list contains the individual outputs of
            each test step for that dataloader.

            .. code-block:: python

                def test_epoch_end(self, outputs):
                    final_value = 0
                    for dataloader_outputs in outputs:
                        for test_step_out in dataloader_outputs:
                            # do something
                            final_value += test_step_out

                    self.log('final_metric', final_value)
        """

    def configure_optimizers(
            self,
    ):
        r"""
        Choose what optimizers and learning-rate schedulers to use in your optimization.
        Normally you'd need one. But in the case of GANs or similar you might have multiple.

        Return:
            Any of these 6 options.

            - Single optimizer.
            - List or Tuple - List of optimizers.
            - Two lists - The first list has multiple optimizers, the second a list of LR schedulers (or lr_dict).
            - Dictionary, with an 'optimizer' key, and (optionally) a 'lr_scheduler'
              key which value is a single LR scheduler or lr_dict.
            - Tuple of dictionaries as described, with an optional 'frequency' key.
            - None - Fit will run without any optimizer.

        Note:
            The 'frequency' value is an int corresponding to the number of sequential batches
            optimized with the specific optimizer. It should be given to none or to all of the optimizers.
            There is a difference between passing multiple optimizers in a list,
            and passing multiple optimizers in dictionaries with a frequency of 1:
            In the former case, all optimizers will operate on the given batch in each optimization step.
            In the latter, only one optimizer will operate on the given batch at every step.

            The lr_dict is a dictionary which contains scheduler and its associated configuration.
            It has five keys. The default configuration is shown below.

            .. code-block:: python

                {
                    'scheduler': lr_scheduler, # The LR schduler
                    'interval': 'epoch', # The unit of the scheduler's step size
                    'frequency': 1, # The frequency of the scheduler
                    'reduce_on_plateau': False, # For ReduceLROnPlateau scheduler
                    'monitor': 'val_loss', # Metric for ReduceLROnPlateau to monitor
                    'strict': True # Whether to crash the training if `monitor` is not found
                }

            If user only provides LR schedulers, then their configuration will set to default as shown above.

        Examples:
            .. code-block:: python

                # most cases
                def configure_optimizers(self):
                    opt = Adam(self.parameters(), lr=1e-3)
                    return opt

                # multiple optimizer case (e.g.: GAN)
                def configure_optimizers(self):
                    generator_opt = Adam(self.model_gen.parameters(), lr=0.01)
                    disriminator_opt = Adam(self.model_disc.parameters(), lr=0.02)
                    return generator_opt, disriminator_opt

                # example with learning rate schedulers
                def configure_optimizers(self):
                    generator_opt = Adam(self.model_gen.parameters(), lr=0.01)
                    disriminator_opt = Adam(self.model_disc.parameters(), lr=0.02)
                    discriminator_sched = CosineAnnealing(discriminator_opt, T_max=10)
                    return [generator_opt, disriminator_opt], [discriminator_sched]

                # example with step-based learning rate schedulers
                def configure_optimizers(self):
                    gen_opt = Adam(self.model_gen.parameters(), lr=0.01)
                    dis_opt = Adam(self.model_disc.parameters(), lr=0.02)
                    gen_sched = {'scheduler': ExponentialLR(gen_opt, 0.99),
                                 'interval': 'step'}  # called after each training step
                    dis_sched = CosineAnnealing(discriminator_opt, T_max=10) # called every epoch
                    return [gen_opt, dis_opt], [gen_sched, dis_sched]

                # example with optimizer frequencies
                # see training procedure in `Improved Training of Wasserstein GANs`, Algorithm 1
                # https://arxiv.org/abs/1704.00028
                def configure_optimizers(self):
                    gen_opt = Adam(self.model_gen.parameters(), lr=0.01)
                    dis_opt = Adam(self.model_disc.parameters(), lr=0.02)
                    n_critic = 5
                    return (
                        {'optimizer': dis_opt, 'frequency': n_critic},
                        {'optimizer': gen_opt, 'frequency': 1}
                    )

        Note:

            Some things to know:

            - Lightning calls ``.backward()`` and ``.step()`` on each optimizer
              and learning rate scheduler as needed.

            - If you use 16-bit precision (``precision=16``), Lightning will automatically
              handle the optimizers for you.

            - If you use multiple optimizers, :meth:`training_step` will have an additional
              ``optimizer_idx`` parameter.

            - If you use LBFGS Lightning handles the closure function automatically for you.

            - If you use multiple optimizers, gradients will be calculated only
              for the parameters of current optimizer at each training step.

            - If you need to control how often those optimizers step or override the
              default ``.step()`` schedule, override the :meth:`optimizer_step` hook.

            - If you only want to call a learning rate scheduler every ``x`` step or epoch,
              or want to monitor a custom metric, you can specify these in a lr_dict:

              .. code-block:: python

                  {
                      'scheduler': lr_scheduler,
                      'interval': 'step',  # or 'epoch'
                      'monitor': 'val_f1',
                      'frequency': x,
                  }

        """
        rank_zero_warn(
            "`configure_optimizers` must be implemented to be used with the Lightning Trainer"
        )

    def manual_backward(self, loss: Tensor, optimizer: Optimizer, *args, **kwargs) -> None:
        """
        Call this directly from your training_step when doing optimizations manually.
        By using this we can ensure that all the proper scaling when using 16-bit etc has been done for you

        This function forwards all args to the .backward() call as well.

        .. tip:: In manual mode we still automatically clip grads if Trainer(gradient_clip_val=x) is set

        .. tip:: In manual mode we still automatically accumulate grad over batches if
           Trainer(accumulate_grad_batches=x) is set and you use `optimizer.step()`

        Example::

            def training_step(...):
                (opt_a, opt_b) = self.optimizers()
                loss = ...
                # automatically applies scaling, etc...
                self.manual_backward(loss, opt_a)
                opt_a.step()
        """
        # make sure we're using manual opt
        self._verify_is_manual_optimization('manual_backward')

        # backward
        self._running_manual_backward = True
        self.trainer.train_loop.backward(loss, optimizer, -1, *args, **kwargs)
        self._running_manual_backward = False

<<<<<<< HEAD
    def manual_optimizer_step(self,
                              optimizer: Optimizer,
                              *args,
                              make_optimizer_step: Optional[bool] = None,
                              optimizer_closure: Optional[Callable] = None,
                              ** kwargs) -> None:
        """
        Call this directly from your training_step when doing optimizations manually.
        By using this we can ensure that all the proper scaling when using 16-bit etc has been done for you

        .. tip:: In manual mode we still automatically accumulate grad over batches if
           Trainer(accumulate_grad_batches=x) is set.

        Args:
            optimizer: Optimizer used to perform `.step()` call

            make_optimizer_step: Whether to force an optimizer step. When nothing is provided,
                we will use `accumulate_grad_batches` for accumulation frequency by default.
                However, one coud provide True and False based on its own scheduling.
                c.f example 2 and 3

            optimizer_closure: One could provide its own optimizer_closure. Set to None by default.

            args: Any parameters provided to optimizer.step()

            kwargs: Any parameters provided to optimizer.step()

        Example::

            def training_step(...):
                (opt_a, opt_b) = self.optimizers()
                loss = ...
                # automatically applies scaling, etc...

                self.manual_backward(loss, opt_a)

                # This will use accumulate gradients for `accumulate_grad_batches` batches
                # and then run opt_a.step()
                self.manual_optimizer_step(opt_a)

        Example::

            def training_step(self, batch, batch_idx):
                # using Boring Model
                opt = self.optimizers() # only 1 optimizer

                def compute_loss():
                    x = batch[0]
                    x = F.dropout(x, 0.1)
                    predictions = self(x)
                    predictions = F.dropout(predictions, 0.1)
                    loss = self.loss(None, predictions)
                    return loss

                def optimizer_closure():
                    # emulate MC dropout training
                    num_backward = 1
                    losses = []
                    for backward_idx in range(num_backward + 1):
                        loss = compute_loss()
                        losses.append(loss)
                        retain_graph = num_backward!= backward_idx
                        self.manual_backward(loss, opt, retain_graph=retain_graph)
                    loss_mean = torch.stack(losses).mean()
                    loss_std = torch.stack(losses).std()
                    self.log("train_loss_mean", loss_mean, on_step=True, prog_bar=True, on_epoch=True)
                    self.log("train_loss_std", loss_std, on_step=True, prog_bar=True, on_epoch=True)

                self.manual_optimizer_step(opt, optimizer_closure=optimizer_closure)

        Example::

            # Scenario for a gan.

            def training_step(self, batch, batch_idx, optimizer_idx):

                # emulate gans training
                opt_gen, opt_dis = self.optimizers()

                # Note: Be careful, don't log on the same key in self.log in both closure
                # as they will be aggregated together on epoch_end

                def gen_closure():
                    ... forward and compute loss for generator
                    loss_gen = ...
                    self.log("loss_gen", loss_gen, on_step=True, on_epoch=True)
                    self.manual_backward(loss_gen, opt_gen)

                def dis_closure():
                    ... forward and compute loss for discriminator
                    loss_dis = ...
                    self.log("loss_dis", loss_dis, on_step=True, on_epoch=True)
                    self.manual_backward(loss_dis, opt_dis)

                # this will accumulate gradients for 2 batches and then call opt_gen.step()
                self.manual_optimizer_step(
                    opt_gen,
                    optimizer_closure=gen_closure,
                    make_optimizer_step=batch_idx % 2 == 0)

                # update discriminator every 4 batches
                # therefore, no gradient accumulation for discriminator
                if batch_idx % 4 == 0 :
                    # Note: Set make_optimizer_step to True or it will use by default
                    # Trainer(accumulate_grad_batches=x)
                    self.manual_optimizer_step(
                        opt_dis,
                        optimizer_closure=dis_closure,
                        make_optimizer_step=True)
        """
        # make sure we're using manual opt
        self._verify_is_manual_optimization('manual_optimizer_step')

        should_make_optimizer_step = not self.trainer.train_loop.should_accumulate()
        make_optimizer_step = make_optimizer_step if make_optimizer_step is not None else should_make_optimizer_step

        if make_optimizer_step:

            # mock closure function as the user is responsible to call `manual_backward`
            def do_nothing_optimizer_closure():
                return

            is_callable = isinstance(optimizer_closure, types.FunctionType)
            optimizer_closure = optimizer_closure if is_callable else do_nothing_optimizer_closure

            opt_idx = None
            for opt_idx, opt in enumerate(self.trainer.optimizers):
                if opt == optimizer:
                    break

            self.trainer.train_loop.optimizer_step(
                optimizer,
                opt_idx,
                self.trainer.batch_idx,
                optimizer_closure,
                *args,
                **kwargs,
            )

            # update will be called after every optimizer_step call
            if self.trainer.amp_backend == AMPType.NATIVE:
                self.trainer.scaler.update()

            # perform zero grad
            optimizer.zero_grad()

        else:
            # make sure to call optimizer_closure when accumulating
            if isinstance(optimizer_closure, types.FunctionType):
                optimizer_closure()

=======
>>>>>>> ef762a0d
    def backward(self, loss: Tensor, optimizer: Optimizer, optimizer_idx: int, *args, **kwargs) -> None:
        """
        Override backward with your own implementation if you need to.

        Args:
            loss: Loss is already scaled by accumulated grads
            optimizer: Current optimizer being used
            optimizer_idx: Index of the current optimizer being used

        Called to perform backward step.
        Feel free to override as needed.
        The loss passed in has already been scaled for accumulated gradients if requested.

        Example::

            def backward(self, loss, optimizer, optimizer_idx):
                loss.backward()

        """
        if self.trainer.train_loop.automatic_optimization or self._running_manual_backward:
            loss.backward(*args, **kwargs)

    def toggle_optimizer(self, optimizer: Optimizer, optimizer_idx: int):
        """
        Makes sure only the gradients of the current optimizer's parameters are calculated
        in the training step to prevent dangling gradients in multiple-optimizer setup.

        .. note:: Only called when using multiple optimizers

        Override for your own behavior

        Args:
            optimizer:
            optimizer_idx:
        """
        for param in self.parameters():
            param.requires_grad = False

        for group in optimizer.param_groups:
            for param in group['params']:
                param.requires_grad = True

    def optimizer_step(
        self,
        *args,
        epoch: int = None,
        batch_idx: int = None,
        optimizer: Optimizer = None,
        optimizer_idx: int = None,
        optimizer_closure: Optional[Callable] = None,
        on_tpu: bool = None,
        using_native_amp: bool = None,
        using_lbfgs: bool = None,
        **kwargs,
    ) -> None:
        r"""
        Override this method to adjust the default way the
        :class:`~pytorch_lightning.trainer.trainer.Trainer` calls each optimizer.
        By default, Lightning calls ``step()`` and ``zero_grad()`` as shown in the example
        once per optimizer.

        .. tip:: With `Trainer(enable_pl_optimizer=True)`, you can user `optimizer.step()` directly and it will handle zero_grad, accumulated gradients, AMP, TPU and more automatically for you.

        Warning:
            If you are overriding this method, make sure that you pass the ``optimizer_closure`` parameter
            to ``optimizer.step()`` function as shown in the examples. This ensures that
            ``train_step_and_backward_closure`` is called within
            :meth:`~pytorch_lightning.trainer.training_loop.TrainLoop.run_training_batch`.

        Args:
            epoch: Current epoch
            batch_idx: Index of current batch
            optimizer: A PyTorch optimizer
            optimizer_idx: If you used multiple optimizers this indexes into that list.
            optimizer_closure: closure for all optimizers
            on_tpu: true if TPU backward is required
            using_native_amp: True if using native amp
            using_lbfgs: True if the matching optimizer is lbfgs

        Examples:
            .. code-block:: python

                # DEFAULT
                def optimizer_step(self, epoch, batch_idx, optimizer, optimizer_idx,
                                   optimizer_closure, on_tpu, using_native_amp, using_lbfgs):
                    optimizer.step(closure=optimizer_closure)

                # Alternating schedule for optimizer steps (i.e.: GANs)
                def optimizer_step(self, epoch, batch_idx, optimizer, optimizer_idx,
                                   optimizer_closure, on_tpu, using_native_amp, using_lbfgs):
                    # update generator opt every 2 steps
                    if optimizer_idx == 0:
                        if batch_idx % 2 == 0 :
                            optimizer.step(closure=optimizer_closure)
                            optimizer.zero_grad()

                    # update discriminator opt every 4 steps
                    if optimizer_idx == 1:
                        if batch_idx % 4 == 0 :
                            optimizer.step(closure=optimizer_closure)
                            optimizer.zero_grad()

                    # ...
                    # add as many optimizers as you want


            Here's another example showing how to use this for more advanced things such as
            learning rate warm-up:

            .. code-block:: python

                # learning rate warm-up
                def optimizer_step(self, epoch, batch_idx, optimizer, optimizer_idx,
                                   optimizer_closure, on_tpu, using_native_amp, using_lbfgs):
                    # warm up lr
                    if self.trainer.global_step < 500:
                        lr_scale = min(1., float(self.trainer.global_step + 1) / 500.)
                        for pg in optimizer.param_groups:
                            pg['lr'] = lr_scale * self.learning_rate

                    # update params
                    optimizer.step(closure=optimizer_closure)
                    optimizer.zero_grad()

        Note:
            If you also override the :meth:`~pytorch_lightning.core.hooks.ModelHooks.on_before_zero_grad`
            model hook don't forget to add the call to it before ``optimizer.zero_grad()`` yourself.

        """
        if on_tpu:
            xm.optimizer_step(optimizer, optimizer_args={'closure': optimizer_closure, **kwargs})

        elif self.trainer.amp_backend is not None:
            self.trainer.precision_connector.backend.optimizer_step(
                self.trainer, optimizer, optimizer_closure)

        else:
            optimizer.step(closure=optimizer_closure, *args, **kwargs)

    def optimizer_zero_grad(
        self, epoch: int, batch_idx: int, optimizer: Optimizer, optimizer_idx: int
    ):
        optimizer.zero_grad()

    def tbptt_split_batch(self, batch: Tensor, split_size: int) -> list:
        r"""
        When using truncated backpropagation through time, each batch must be split along the
        time dimension. Lightning handles this by default, but for custom behavior override
        this function.

        Args:
            batch: Current batch
            split_size: The size of the split

        Return:
            List of batch splits. Each split will be passed to :meth:`training_step` to enable truncated
            back propagation through time. The default implementation splits root level Tensors and
            Sequences at dim=1 (i.e. time dim). It assumes that each time dim is the same length.

        Examples:
            .. code-block:: python

                def tbptt_split_batch(self, batch, split_size):
                  splits = []
                  for t in range(0, time_dims[0], split_size):
                      batch_split = []
                      for i, x in enumerate(batch):
                          if isinstance(x, torch.Tensor):
                              split_x = x[:, t:t + split_size]
                          elif isinstance(x, collections.Sequence):
                              split_x = [None] * len(x)
                              for batch_idx in range(len(x)):
                                  split_x[batch_idx] = x[batch_idx][t:t + split_size]

                          batch_split.append(split_x)

                      splits.append(batch_split)

                  return splits

        Note:
            Called in the training loop after
            :meth:`~pytorch_lightning.callbacks.base.Callback.on_batch_start`
            if :paramref:`~pytorch_lightning.trainer.Trainer.truncated_bptt_steps` > 0.
            Each returned batch split is passed separately to :meth:`training_step`.

        """
        time_dims = [
            len(x[0])
            for x in batch
            if isinstance(x, (torch.Tensor, collections.Sequence))
        ]
        assert len(time_dims) >= 1, "Unable to determine batch time dimension"
        assert all(
            x == time_dims[0] for x in time_dims
        ), "Batch time dimension length is ambiguous"

        splits = []
        for t in range(0, time_dims[0], split_size):
            batch_split = []
            for i, x in enumerate(batch):
                if isinstance(x, torch.Tensor):
                    split_x = x[:, t: t + split_size]
                elif isinstance(x, collections.Sequence):
                    split_x = [None] * len(x)
                    for batch_idx in range(len(x)):
                        split_x[batch_idx] = x[batch_idx][t: t + split_size]

                batch_split.append(split_x)

            splits.append(batch_split)

        return splits

    def summarize(self, mode: str = ModelSummary.MODE_DEFAULT) -> ModelSummary:
        model_summary = ModelSummary(self, mode=mode)
        log.info("\n" + str(model_summary))
        return model_summary

    def freeze(self) -> None:
        r"""
        Freeze all params for inference.

        Example:
            .. code-block:: python

                model = MyLightningModule(...)
                model.freeze()

        """
        for param in self.parameters():
            param.requires_grad = False

        self.eval()

    def unfreeze(self) -> None:
        """
        Unfreeze all parameters for training.

        .. code-block:: python

            model = MyLightningModule(...)
            model.unfreeze()

        """
        for param in self.parameters():
            param.requires_grad = True

        self.train()

    def get_progress_bar_dict(self) -> Dict[str, Union[int, str]]:
        r"""
        Implement this to override the default items displayed in the progress bar.
        By default it includes the average loss value, split index of BPTT (if used)
        and the version of the experiment when using a logger.

        .. code-block::

            Epoch 1:   4%|▎         | 40/1095 [00:03<01:37, 10.84it/s, loss=4.501, v_num=10]

        Here is an example how to override the defaults:

        .. code-block:: python

            def get_progress_bar_dict(self):
                # don't show the version number
                items = super().get_progress_bar_dict()
                items.pop("v_num", None)
                return items

        Return:
            Dictionary with the items to be displayed in the progress bar.
        """
        # call .item() only once but store elements without graphs
        running_train_loss = self.trainer.train_loop.running_loss.mean()
        avg_training_loss = (
            running_train_loss.cpu().item()
            if running_train_loss is not None
            else float("NaN")
        )
        tqdm_dict = {"loss": "{:.3f}".format(avg_training_loss)}

        if self.trainer.truncated_bptt_steps is not None:
            tqdm_dict["split_idx"] = self.trainer.split_idx

        if self.trainer.logger is not None and self.trainer.logger.version is not None:
            version = self.trainer.logger.version
            # show last 4 places of long version strings
            version = version[-4:] if isinstance(version, str) else version
            tqdm_dict["v_num"] = version

        return tqdm_dict

    def _verify_is_manual_optimization(self, fn_name):
        if self.trainer.train_loop.automatic_optimization:
            m = f'to use {fn_name}, please disable automatic optimization: Trainer(automatic_optimization=False)'
            raise MisconfigurationException(m)

    @classmethod
    def _auto_collect_arguments(cls, frame=None) -> Tuple[Dict, Dict]:
        """
        Collect all module arguments in the current constructor and all child constructors.
        The child constructors are all the ``__init__`` methods that reach the current class through
        (chained) ``super().__init__()`` calls.

        Args:
            frame: instance frame

        Returns:
            self_arguments: arguments dictionary of the first instance
            parents_arguments: arguments dictionary of the parent's instances
        """
        if not frame:
            frame = inspect.currentframe()

        frame_args = collect_init_args(frame.f_back, [])
        self_arguments = frame_args[-1]

        # set hyper_parameters in child
        self_arguments = self_arguments
        parents_arguments = {}

        # add all arguments from parents
        for args in frame_args[:-1]:
            parents_arguments.update(args)
        return self_arguments, parents_arguments

    def save_hyperparameters(self, *args, frame=None) -> None:
        """Save all model arguments.

        Args:
            args: single object of `dict`, `NameSpace` or `OmegaConf`
             or string names or argumenst from class `__init__`

        >>> from collections import OrderedDict
        >>> class ManuallyArgsModel(LightningModule):
        ...     def __init__(self, arg1, arg2, arg3):
        ...         super().__init__()
        ...         # manually assign arguments
        ...         self.save_hyperparameters('arg1', 'arg3')
        ...     def forward(self, *args, **kwargs):
        ...         ...
        >>> model = ManuallyArgsModel(1, 'abc', 3.14)
        >>> model.hparams
        "arg1": 1
        "arg3": 3.14

        >>> class AutomaticArgsModel(LightningModule):
        ...     def __init__(self, arg1, arg2, arg3):
        ...         super().__init__()
        ...         # equivalent automatic
        ...         self.save_hyperparameters()
        ...     def forward(self, *args, **kwargs):
        ...         ...
        >>> model = AutomaticArgsModel(1, 'abc', 3.14)
        >>> model.hparams
        "arg1": 1
        "arg2": abc
        "arg3": 3.14

        >>> class SingleArgModel(LightningModule):
        ...     def __init__(self, params):
        ...         super().__init__()
        ...         # manually assign single argument
        ...         self.save_hyperparameters(params)
        ...     def forward(self, *args, **kwargs):
        ...         ...
        >>> model = SingleArgModel(Namespace(p1=1, p2='abc', p3=3.14))
        >>> model.hparams
        "p1": 1
        "p2": abc
        "p3": 3.14
        """
        if not frame:
            frame = inspect.currentframe().f_back
        init_args = get_init_args(frame)
        assert init_args, "failed to inspect the self init"
        if not args:
            # take all arguments
            hp = init_args
            self._hparams_name = "kwargs" if hp else None
        else:
            # take only listed arguments in `save_hparams`
            isx_non_str = [i for i, arg in enumerate(args) if not isinstance(arg, str)]
            if len(isx_non_str) == 1:
                hp = args[isx_non_str[0]]
                cand_names = [k for k, v in init_args.items() if v == hp]
                self._hparams_name = cand_names[0] if cand_names else None
            else:
                hp = {arg: init_args[arg] for arg in args if isinstance(arg, str)}
                self._hparams_name = "kwargs"

        # `hparams` are expected here
        if hp:
            self._set_hparams(hp)
        # make deep copy so  there is not other runtime changes reflected
        self._hparams_initial = copy.deepcopy(self._hparams)

    def _set_hparams(self, hp: Union[dict, Namespace, str]) -> None:
        if isinstance(hp, Namespace):
            hp = vars(hp)
        if isinstance(hp, dict):
            hp = AttributeDict(hp)
        elif isinstance(hp, PRIMITIVE_TYPES):
            raise ValueError(f"Primitives {PRIMITIVE_TYPES} are not allowed.")
        elif not isinstance(hp, ALLOWED_CONFIG_TYPES):
            raise ValueError(f"Unsupported config type of {type(hp)}.")

        if isinstance(hp, dict) and isinstance(self.hparams, dict):
            self.hparams.update(hp)
        else:
            self._hparams = hp

    def to_onnx(self, file_path: str, input_sample: Optional[Tensor] = None, **kwargs):
        """Saves the model in ONNX format

        Args:
            file_path: The path of the file the model should be saved to.
            input_sample: A sample of an input tensor for tracing.
            **kwargs: Will be passed to torch.onnx.export function.

        Example:
            >>> class SimpleModel(LightningModule):
            ...     def __init__(self):
            ...         super().__init__()
            ...         self.l1 = torch.nn.Linear(in_features=64, out_features=4)
            ...
            ...     def forward(self, x):
            ...         return torch.relu(self.l1(x.view(x.size(0), -1)))

            >>> with tempfile.NamedTemporaryFile(suffix='.onnx', delete=False) as tmpfile:
            ...     model = SimpleModel()
            ...     input_sample = torch.randn((1, 64))
            ...     model.to_onnx(tmpfile.name, input_sample, export_params=True)
            ...     os.path.isfile(tmpfile.name)
            True
        """

        if isinstance(input_sample, Tensor):
            input_data = input_sample
        elif self.example_input_array is not None:
            input_data = self.example_input_array
        else:
            if input_sample is not None:
                raise ValueError(
                    f"Received `input_sample` of type {type(input_sample)}. Expected type is `Tensor`"
                )
            raise ValueError(
                "Could not export to ONNX since neither `input_sample` nor"
                " `model.example_input_array` attribute is set."
            )
        input_data = input_data.to(self.device)
        if "example_outputs" not in kwargs:
            self.eval()
            with torch.no_grad():
                kwargs["example_outputs"] = self(input_data)

        torch.onnx.export(self, input_data, file_path, **kwargs)

    def to_torchscript(
        self, file_path: Optional[str] = None, method: Optional[str] = 'script',
            example_inputs: Optional[Union[torch.Tensor, Tuple[torch.Tensor]]] = None, **kwargs
    ) -> Union[ScriptModule, Dict[str, ScriptModule]]:
        """
        By default compiles the whole model to a :class:`~torch.jit.ScriptModule`.
        If you want to use tracing, please provided the argument `method='trace'` and make sure that either the
        example_inputs argument is provided, or the model has self.example_input_array set.
        If you would like to customize the modules that are scripted you should override this method.
        In case you want to return multiple modules, we recommend using a dictionary.

        Args:
            file_path: Path where to save the torchscript. Default: None (no file saved).
            method: Whether to use TorchScript's script or trace method. Default: 'script'
            example_inputs: Tensor to be used to do tracing when method is set to 'trace'.
              Default: None (Use self.example_input_array)
            **kwargs: Additional arguments that will be passed to the :func:`torch.jit.script` or
              :func:`torch.jit.trace` function.

        Note:
            - Requires the implementation of the
              :meth:`~pytorch_lightning.core.lightning.LightningModule.forward` method.
            - The exported script will be set to evaluation mode.
            - It is recommended that you install the latest supported version of PyTorch
              to use this feature without limitations. See also the :mod:`torch.jit`
              documentation for supported features.

        Example:
            >>> class SimpleModel(LightningModule):
            ...     def __init__(self):
            ...         super().__init__()
            ...         self.l1 = torch.nn.Linear(in_features=64, out_features=4)
            ...
            ...     def forward(self, x):
            ...         return torch.relu(self.l1(x.view(x.size(0), -1)))
            ...
            >>> model = SimpleModel()
            >>> torch.jit.save(model.to_torchscript(), "model.pt")  # doctest: +SKIP
            >>> os.path.isfile("model.pt")  # doctest: +SKIP
            >>> torch.jit.save(model.to_torchscript(file_path="model_trace.pt", method='trace', # doctest: +SKIP
            ...                                     example_inputs=torch.randn(1, 64)))  # doctest: +SKIP
            >>> os.path.isfile("model_trace.pt")  # doctest: +SKIP
            True

        Return:
            This LightningModule as a torchscript, regardless of whether file_path is
            defined or not.
        """

        mode = self.training
        with torch.no_grad():
            if method == 'script':
                torchscript_module = torch.jit.script(self.eval(), **kwargs)
            elif method == 'trace':
                # if no example inputs are provided, try to see if model has example_input_array set
                if example_inputs is None:
                    example_inputs = self.example_input_array
                # automatically send example inputs to the right device and use trace
                example_inputs = self.transfer_batch_to_device(example_inputs, device=self.device)
                torchscript_module = torch.jit.trace(func=self.eval(), example_inputs=example_inputs, **kwargs)
            else:
                raise ValueError(f"The 'method' parameter only supports 'script' or 'trace', but value given was:"
                                 f"{method}")
        self.train(mode)

        if file_path is not None:
            torch.jit.save(torchscript_module, file_path)

        return torchscript_module

    @property
    def hparams(self) -> Union[AttributeDict, dict, Namespace]:
        if not hasattr(self, "_hparams"):
            self._hparams = AttributeDict()
        return self._hparams

    @property
    def hparams_initial(self) -> AttributeDict:
        if not hasattr(self, "_hparams_initial"):
            return AttributeDict()
        # prevent any change
        return copy.deepcopy(self._hparams_initial)

    @hparams.setter
    def hparams(self, hp: Union[dict, Namespace, Any]):
        hparams_assignment_name = self.__get_hparams_assignment_variable()
        self._hparams_name = hparams_assignment_name
        self._set_hparams(hp)
        # this resolves case when user does not uses `save_hyperparameters` and do hard assignement in init
        if not hasattr(self, "_hparams_initial"):
            self._hparams_initial = copy.deepcopy(self._hparams)

    def __get_hparams_assignment_variable(self):
        """
        looks at the code of the class to figure out what the user named self.hparams
        this only happens when the user explicitly sets self.hparams
        """
        try:
            class_code = inspect.getsource(self.__class__)
            lines = class_code.split("\n")
            for line in lines:
                line = re.sub(r"\s+", "", line, flags=re.UNICODE)
                if ".hparams=" in line:
                    return line.split("=")[1]
        except Exception as e:
            return "hparams"

        return None<|MERGE_RESOLUTION|>--- conflicted
+++ resolved
@@ -119,10 +119,6 @@
         # single optimizer
         if isinstance(opts, list) and len(opts) == 1 and isinstance(opts[0], Optimizer):
             return opts[0]
-<<<<<<< HEAD
-=======
-        # multiple opts
->>>>>>> ef762a0d
         return opts
 
     @property
@@ -1113,160 +1109,6 @@
         self.trainer.train_loop.backward(loss, optimizer, -1, *args, **kwargs)
         self._running_manual_backward = False
 
-<<<<<<< HEAD
-    def manual_optimizer_step(self,
-                              optimizer: Optimizer,
-                              *args,
-                              make_optimizer_step: Optional[bool] = None,
-                              optimizer_closure: Optional[Callable] = None,
-                              ** kwargs) -> None:
-        """
-        Call this directly from your training_step when doing optimizations manually.
-        By using this we can ensure that all the proper scaling when using 16-bit etc has been done for you
-
-        .. tip:: In manual mode we still automatically accumulate grad over batches if
-           Trainer(accumulate_grad_batches=x) is set.
-
-        Args:
-            optimizer: Optimizer used to perform `.step()` call
-
-            make_optimizer_step: Whether to force an optimizer step. When nothing is provided,
-                we will use `accumulate_grad_batches` for accumulation frequency by default.
-                However, one coud provide True and False based on its own scheduling.
-                c.f example 2 and 3
-
-            optimizer_closure: One could provide its own optimizer_closure. Set to None by default.
-
-            args: Any parameters provided to optimizer.step()
-
-            kwargs: Any parameters provided to optimizer.step()
-
-        Example::
-
-            def training_step(...):
-                (opt_a, opt_b) = self.optimizers()
-                loss = ...
-                # automatically applies scaling, etc...
-
-                self.manual_backward(loss, opt_a)
-
-                # This will use accumulate gradients for `accumulate_grad_batches` batches
-                # and then run opt_a.step()
-                self.manual_optimizer_step(opt_a)
-
-        Example::
-
-            def training_step(self, batch, batch_idx):
-                # using Boring Model
-                opt = self.optimizers() # only 1 optimizer
-
-                def compute_loss():
-                    x = batch[0]
-                    x = F.dropout(x, 0.1)
-                    predictions = self(x)
-                    predictions = F.dropout(predictions, 0.1)
-                    loss = self.loss(None, predictions)
-                    return loss
-
-                def optimizer_closure():
-                    # emulate MC dropout training
-                    num_backward = 1
-                    losses = []
-                    for backward_idx in range(num_backward + 1):
-                        loss = compute_loss()
-                        losses.append(loss)
-                        retain_graph = num_backward!= backward_idx
-                        self.manual_backward(loss, opt, retain_graph=retain_graph)
-                    loss_mean = torch.stack(losses).mean()
-                    loss_std = torch.stack(losses).std()
-                    self.log("train_loss_mean", loss_mean, on_step=True, prog_bar=True, on_epoch=True)
-                    self.log("train_loss_std", loss_std, on_step=True, prog_bar=True, on_epoch=True)
-
-                self.manual_optimizer_step(opt, optimizer_closure=optimizer_closure)
-
-        Example::
-
-            # Scenario for a gan.
-
-            def training_step(self, batch, batch_idx, optimizer_idx):
-
-                # emulate gans training
-                opt_gen, opt_dis = self.optimizers()
-
-                # Note: Be careful, don't log on the same key in self.log in both closure
-                # as they will be aggregated together on epoch_end
-
-                def gen_closure():
-                    ... forward and compute loss for generator
-                    loss_gen = ...
-                    self.log("loss_gen", loss_gen, on_step=True, on_epoch=True)
-                    self.manual_backward(loss_gen, opt_gen)
-
-                def dis_closure():
-                    ... forward and compute loss for discriminator
-                    loss_dis = ...
-                    self.log("loss_dis", loss_dis, on_step=True, on_epoch=True)
-                    self.manual_backward(loss_dis, opt_dis)
-
-                # this will accumulate gradients for 2 batches and then call opt_gen.step()
-                self.manual_optimizer_step(
-                    opt_gen,
-                    optimizer_closure=gen_closure,
-                    make_optimizer_step=batch_idx % 2 == 0)
-
-                # update discriminator every 4 batches
-                # therefore, no gradient accumulation for discriminator
-                if batch_idx % 4 == 0 :
-                    # Note: Set make_optimizer_step to True or it will use by default
-                    # Trainer(accumulate_grad_batches=x)
-                    self.manual_optimizer_step(
-                        opt_dis,
-                        optimizer_closure=dis_closure,
-                        make_optimizer_step=True)
-        """
-        # make sure we're using manual opt
-        self._verify_is_manual_optimization('manual_optimizer_step')
-
-        should_make_optimizer_step = not self.trainer.train_loop.should_accumulate()
-        make_optimizer_step = make_optimizer_step if make_optimizer_step is not None else should_make_optimizer_step
-
-        if make_optimizer_step:
-
-            # mock closure function as the user is responsible to call `manual_backward`
-            def do_nothing_optimizer_closure():
-                return
-
-            is_callable = isinstance(optimizer_closure, types.FunctionType)
-            optimizer_closure = optimizer_closure if is_callable else do_nothing_optimizer_closure
-
-            opt_idx = None
-            for opt_idx, opt in enumerate(self.trainer.optimizers):
-                if opt == optimizer:
-                    break
-
-            self.trainer.train_loop.optimizer_step(
-                optimizer,
-                opt_idx,
-                self.trainer.batch_idx,
-                optimizer_closure,
-                *args,
-                **kwargs,
-            )
-
-            # update will be called after every optimizer_step call
-            if self.trainer.amp_backend == AMPType.NATIVE:
-                self.trainer.scaler.update()
-
-            # perform zero grad
-            optimizer.zero_grad()
-
-        else:
-            # make sure to call optimizer_closure when accumulating
-            if isinstance(optimizer_closure, types.FunctionType):
-                optimizer_closure()
-
-=======
->>>>>>> ef762a0d
     def backward(self, loss: Tensor, optimizer: Optimizer, optimizer_idx: int, *args, **kwargs) -> None:
         """
         Override backward with your own implementation if you need to.
