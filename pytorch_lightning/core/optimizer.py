--- conflicted
+++ resolved
@@ -17,7 +17,6 @@
 
 from torch.optim.optimizer import Optimizer
 
-from pytorch_lightning.plugins.rpc_plugin import RPCPlugin
 from pytorch_lightning.utilities import TPU_AVAILABLE
 from pytorch_lightning.utilities.exceptions import MisconfigurationException
 
@@ -99,51 +98,26 @@
         is_final_batch = self._trainer.train_loop._num_training_batches_reached()
         return not (accumulation_done or is_final_batch)
 
-<<<<<<< HEAD
-    def _optimizer_step(self, closure, profiler_name, *args, **kwargs):
-        trainer = self._trainer
-        model = trainer.get_model()
-        optimizer = self._optimizer
-        if self._optimizer_idx is None:
-            for opt_idx, opt in enumerate(trainer.optimizers):
-                if self == opt:
-                    self._optimizer_idx = opt_idx
-                    break
-
-        accelerator_backend = trainer.accelerator_backend
-        ddp_plugin = accelerator_backend.ddp_plugin if accelerator_backend is not None else None
-        if ddp_plugin is not None and isinstance(ddp_plugin, RPCPlugin):
-            should_return = ddp_plugin.optimizer_step(trainer.is_master, self, closure, *args, **kwargs)
-            if should_return:
-                return
-=======
     def __optimizer_step(self, *args, closure: Optional[Callable] = None, profiler_name: str = None, **kwargs):
         trainer = self._trainer
         optimizer = self._optimizer
         model = trainer.get_model()
->>>>>>> cb28f79c
+
+        should_return = trainer.accelerator_backend.optimizer_step(optimizer, closure, *args, **kwargs)
+        if should_return:
+            return
 
         if trainer.on_tpu:
             with trainer.profiler.profile(profiler_name):
                 xm.optimizer_step(optimizer, optimizer_args={'closure': closure, **kwargs})
 
         elif trainer.amp_backend is not None:
-<<<<<<< HEAD
-            with trainer.profiler.profile(profiler_name):
-                trainer.precision_connector.backend.optimizer_step(
-                    trainer, optimizer, closure)
-=======
             trainer.precision_connector.backend.optimizer_step(trainer, optimizer, closure)
->>>>>>> cb28f79c
 
         else:
             with trainer.profiler.profile(profiler_name):
                 optimizer.step(closure=closure, *args, **kwargs)
 
-<<<<<<< HEAD
-        # perform zero grad
-        optimizer.zero_grad()
-=======
         trainer.train_loop.on_before_zero_grad(self)
 
         model.optimizer_zero_grad(
@@ -166,7 +140,6 @@
             make_optimizer_step = not self._should_accumulate
 
         return make_optimizer_step
->>>>>>> cb28f79c
 
     def step(self, *args, closure: Optional[Callable] = None, make_optimizer_step: Optional[bool] = None, **kwargs):
         """
@@ -271,16 +244,6 @@
             if not isinstance(closure, types.FunctionType):
                 raise MisconfigurationException("When closure is provided, it should be a function")
 
-<<<<<<< HEAD
-        if make_optimizer_step is None:
-            make_optimizer_step = not self._should_accumulate
-
-        if make_optimizer_step:
-            self._optimizer_step(closure, profiler_name, *args, **kwargs)
-        else:
-            # make sure to call optimizer_closure when accumulating
-            with self._trainer.profiler.profile("closure"):
-=======
         make_optimizer_step = self._check_make_optimizer_step(make_optimizer_step)
 
         if make_optimizer_step:
@@ -288,7 +251,6 @@
         else:
             # make sure to call optimizer_closure when accumulating
             with self._trainer.profiler.profile(f"closure_{self._optimizer_idx}"):
->>>>>>> cb28f79c
                 with self._trainer.train_loop.block_ddp_sync_behaviour():
                     closure()
 
