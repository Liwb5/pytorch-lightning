import os
import platform
from unittest import mock

import pytest

from pytorch_lightning import Trainer
from pytorch_lightning.callbacks import Callback
from pytorch_lightning.plugins.ddp_plugin import DDPPlugin
from pytorch_lightning.plugins.sharded_plugin import DDPShardedPlugin
<<<<<<< HEAD
=======
from pytorch_lightning.utilities import FAIRSCALE_AVAILABLE
>>>>>>> add387c6
from pytorch_lightning.utilities.exceptions import MisconfigurationException
from tests.base.boring_model import BoringModel


@mock.patch.dict(
    os.environ,
    {
        "CUDA_VISIBLE_DEVICES": "0,1",
        "SLURM_NTASKS": "2",
        "SLURM_JOB_NAME": "SOME_NAME",
        "SLURM_NODEID": "0",
        "LOCAL_RANK": "0",
        "SLURM_LOCALID": "0",
    },
)
@mock.patch("torch.cuda.device_count", return_value=2)
@pytest.mark.parametrize(
    ["ddp_backend", "gpus", "num_processes"],
    [("ddp_cpu", None, None), ("ddp", 2, 0), ("ddp2", 2, 0), ("ddp_spawn", 2, 0)],
)
def test_ddp_choice_default_ddp_cpu(tmpdir, ddp_backend, gpus, num_processes):
    class CB(Callback):
        def on_fit_start(self, trainer, pl_module):
            assert isinstance(trainer.accelerator_backend.ddp_plugin, DDPPlugin)
            raise RuntimeError('finished plugin check')

    model = BoringModel()
    trainer = Trainer(
        fast_dev_run=True,
        gpus=gpus,
        num_processes=num_processes,
        distributed_backend=ddp_backend,
        callbacks=[CB()],
    )

    with pytest.raises(RuntimeError, match='finished plugin check'):
        trainer.fit(model)


@mock.patch.dict(
    os.environ,
    {
        "CUDA_VISIBLE_DEVICES": "0,1",
        "SLURM_NTASKS": "2",
        "SLURM_JOB_NAME": "SOME_NAME",
        "SLURM_NODEID": "0",
        "LOCAL_RANK": "0",
        "SLURM_LOCALID": "0",
    },
)
@mock.patch("torch.cuda.device_count", return_value=2)
@pytest.mark.parametrize(
    ["ddp_backend", "gpus", "num_processes"],
    [("ddp_cpu", None, None), ("ddp", 2, 0), ("ddp2", 2, 0), ("ddp_spawn", 2, 0)],
)
def test_ddp_choice_custom_ddp_cpu(tmpdir, ddp_backend, gpus, num_processes):
    class MyDDP(DDPPlugin):
        pass

    class CB(Callback):
        def on_fit_start(self, trainer, pl_module):
            assert isinstance(trainer.accelerator_backend.ddp_plugin, MyDDP)
            raise RuntimeError('finished plugin check')

    model = BoringModel()
    trainer = Trainer(
        fast_dev_run=True,
        gpus=gpus,
        num_processes=num_processes,
        distributed_backend=ddp_backend,
        plugins=[MyDDP()],
        callbacks=[CB()],
    )

    with pytest.raises(RuntimeError, match='finished plugin check'):
        trainer.fit(model)


@mock.patch.dict(
    os.environ,
    {
        "CUDA_VISIBLE_DEVICES": "0,1",
        "SLURM_NTASKS": "2",
        "SLURM_JOB_NAME": "SOME_NAME",
        "SLURM_NODEID": "0",
        "LOCAL_RANK": "0",
        "SLURM_LOCALID": "0",
    },
)
@mock.patch("torch.cuda.device_count", return_value=2)
@pytest.mark.parametrize(
    ["ddp_backend", "gpus", "num_processes"],
    [("ddp_cpu", None, None), ("ddp", 2, 0), ("ddp2", 2, 0), ("ddp_spawn", 2, 0)],
)
@pytest.mark.skipif(platform.system() == "Windows", reason="Distributed sharded plugin is not supported on Windows")
<<<<<<< HEAD
=======
@pytest.mark.skipif(not FAIRSCALE_AVAILABLE, reason="Fairscale is not available")
>>>>>>> add387c6
def test_ddp_choice_string_ddp_cpu(tmpdir, ddp_backend, gpus, num_processes):
    class CB(Callback):
        def on_fit_start(self, trainer, pl_module):
            assert isinstance(trainer.accelerator_backend.ddp_plugin, DDPShardedPlugin)
            raise RuntimeError('finished plugin check')

    model = BoringModel()
    trainer = Trainer(
        fast_dev_run=True,
        gpus=gpus,
        num_processes=num_processes,
        distributed_backend=ddp_backend,
        plugins='ddp_sharded',
        callbacks=[CB()],
    )

    with pytest.raises(RuntimeError, match='finished plugin check'):
        trainer.fit(model)


@mock.patch.dict(
    os.environ,
    {
        "CUDA_VISIBLE_DEVICES": "0,1",
        "SLURM_NTASKS": "2",
        "SLURM_JOB_NAME": "SOME_NAME",
        "SLURM_NODEID": "0",
        "LOCAL_RANK": "0",
        "SLURM_LOCALID": "0",
    },
)
@mock.patch("torch.cuda.device_count", return_value=2)
@pytest.mark.parametrize(
    ["ddp_backend", "gpus", "num_processes"],
    [("ddp_cpu", None, None), ("ddp", 2, 0), ("ddp2", 2, 0), ("ddp_spawn", 2, 0)],
)
def test_ddp_invalid_choice_string_ddp_cpu(tmpdir, ddp_backend, gpus, num_processes):
    with pytest.raises(MisconfigurationException, match='not a supported lightning custom plugin'):
        Trainer(
            fast_dev_run=True,
            gpus=gpus,
            num_processes=num_processes,
            distributed_backend=ddp_backend,
            plugins='invalid',
        )


@mock.patch.dict(
    os.environ,
    {
        "CUDA_VISIBLE_DEVICES": "0,1",
        "SLURM_NTASKS": "2",
        "SLURM_JOB_NAME": "SOME_NAME",
        "SLURM_NODEID": "0",
        "LOCAL_RANK": "0",
        "SLURM_LOCALID": "0",
    },
)
@mock.patch("torch.cuda.device_count", return_value=2)
@pytest.mark.parametrize(
    ["ddp_backend", "gpus", "num_processes"],
    [("ddp_cpu", None, None), ("ddp", 2, 0), ("ddp2", 2, 0), ("ddp_spawn", 2, 0)],
)
@pytest.mark.skipif(platform.system() == "Windows", reason="Distributed sharded plugin is not supported on Windows")
<<<<<<< HEAD
=======
@pytest.mark.skipif(not FAIRSCALE_AVAILABLE, reason="Fairscale is not available")
>>>>>>> add387c6
def test_ddp_invalid_choice_string_and_custom_ddp_cpu(tmpdir, ddp_backend, gpus, num_processes):
    """
    Test passing a lightning custom ddp plugin and a default ddp plugin throws an error.
    """

    class MyDDP(DDPPlugin):
        pass

    with pytest.raises(MisconfigurationException, match='you can only use one DDP plugin in plugins'):
        Trainer(
            fast_dev_run=True,
            gpus=gpus,
            num_processes=num_processes,
            distributed_backend=ddp_backend,
            plugins=['ddp_sharded', MyDDP()],
        )


@mock.patch.dict(
    os.environ,
    {
        "CUDA_VISIBLE_DEVICES": "0,1",
        "SLURM_NTASKS": "2",
        "SLURM_JOB_NAME": "SOME_NAME",
        "SLURM_NODEID": "0",
        "LOCAL_RANK": "0",
        "SLURM_LOCALID": "0",
    },
)
@mock.patch("torch.cuda.device_count", return_value=2)
@pytest.mark.parametrize(
    ["ddp_backend", "gpus", "num_processes"],
    [("ddp_cpu", None, None), ("ddp", 2, 0), ("ddp2", 2, 0), ("ddp_spawn", 2, 0)],
)
def test_ddp_choice_custom_ddp_cpu_custom_args(
        tmpdir, ddp_backend, gpus, num_processes
):
    class MyDDP(DDPPlugin):
        pass

    class CB(Callback):
        def on_fit_start(self, trainer, pl_module):
            assert isinstance(trainer.accelerator_backend.ddp_plugin, MyDDP)
            raise RuntimeError('finished plugin check')

    model = BoringModel()
    trainer = Trainer(
        fast_dev_run=True,
        gpus=gpus,
        num_processes=num_processes,
        distributed_backend=ddp_backend,
        plugins=[MyDDP(broadcast_buffers=False, find_unused_parameters=True)],
        callbacks=[CB()],
    )

    with pytest.raises(RuntimeError, match='finished plugin check'):
        trainer.fit(model)<|MERGE_RESOLUTION|>--- conflicted
+++ resolved
@@ -8,10 +8,7 @@
 from pytorch_lightning.callbacks import Callback
 from pytorch_lightning.plugins.ddp_plugin import DDPPlugin
 from pytorch_lightning.plugins.sharded_plugin import DDPShardedPlugin
-<<<<<<< HEAD
-=======
 from pytorch_lightning.utilities import FAIRSCALE_AVAILABLE
->>>>>>> add387c6
 from pytorch_lightning.utilities.exceptions import MisconfigurationException
 from tests.base.boring_model import BoringModel
 
@@ -107,10 +104,7 @@
     [("ddp_cpu", None, None), ("ddp", 2, 0), ("ddp2", 2, 0), ("ddp_spawn", 2, 0)],
 )
 @pytest.mark.skipif(platform.system() == "Windows", reason="Distributed sharded plugin is not supported on Windows")
-<<<<<<< HEAD
-=======
 @pytest.mark.skipif(not FAIRSCALE_AVAILABLE, reason="Fairscale is not available")
->>>>>>> add387c6
 def test_ddp_choice_string_ddp_cpu(tmpdir, ddp_backend, gpus, num_processes):
     class CB(Callback):
         def on_fit_start(self, trainer, pl_module):
@@ -175,13 +169,7 @@
     [("ddp_cpu", None, None), ("ddp", 2, 0), ("ddp2", 2, 0), ("ddp_spawn", 2, 0)],
 )
 @pytest.mark.skipif(platform.system() == "Windows", reason="Distributed sharded plugin is not supported on Windows")
-<<<<<<< HEAD
-=======
-@pytest.mark.skipif(not FAIRSCALE_AVAILABLE, reason="Fairscale is not available")
->>>>>>> add387c6
-def test_ddp_invalid_choice_string_and_custom_ddp_cpu(tmpdir, ddp_backend, gpus, num_processes):
     """
-    Test passing a lightning custom ddp plugin and a default ddp plugin throws an error.
     """
 
     class MyDDP(DDPPlugin):
